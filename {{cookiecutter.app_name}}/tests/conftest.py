# -*- coding: utf-8 -*-
"""Defines fixtures available to all tests."""
import os

import pytest
from webtest import TestApp

from {{ cookiecutter.app_name }}.settings import TestConfig
from {{cookiecutter.app_name}}.app import create_app
from {{cookiecutter.app_name}}.database import db as _db

from .factories import UserFactory


@pytest.yield_fixture(scope='function')
def app():
    _app = create_app(TestConfig)
    ctx = _app.test_request_context()
    ctx.push()

    yield _app

    ctx.pop()

<<<<<<< HEAD
@pytest.fixture(scope='function')
=======

@pytest.fixture(scope='session')
>>>>>>> 2a45b9f4
def testapp(app):
    """A Webtest app."""
    return TestApp(app)


@pytest.yield_fixture(scope='function')
def db(app):
    _db.app = app
    with app.app_context():
        _db.create_all()

    yield _db

    _db.drop_all()


@pytest.fixture
def user(db):
    user = UserFactory(password='myprecious')
    db.session.commit()
    return user<|MERGE_RESOLUTION|>--- conflicted
+++ resolved
@@ -22,12 +22,8 @@
 
     ctx.pop()
 
-<<<<<<< HEAD
+
 @pytest.fixture(scope='function')
-=======
-
-@pytest.fixture(scope='session')
->>>>>>> 2a45b9f4
 def testapp(app):
     """A Webtest app."""
     return TestApp(app)
